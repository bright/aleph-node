use std::{collections::HashSet, str::FromStr, string::ToString};

use aleph_primitives::{
    staking::{MIN_NOMINATOR_BOND, MIN_VALIDATOR_BOND},
    AuthorityId as AlephId, Version as FinalityVersion, ADDRESSES_ENCODING,
    LEGACY_FINALITY_VERSION, TOKEN, TOKEN_DECIMALS,
};
use aleph_runtime::{
    AccountId, AlephConfig, AuraConfig, BalancesConfig, ElectionsConfig, GenesisConfig, Perbill,
    SessionConfig, SessionKeys, StakingConfig, SudoConfig, SystemConfig, VestingConfig,
    WASM_BINARY,
};
use libp2p::PeerId;
use pallet_staking::{Forcing, StakerStatus};
use sc_cli::{
    clap::{self, Args},
    Error as CliError,
};
use sc_service::ChainType;
use serde::{de::Error, Deserialize, Deserializer, Serialize, Serializer};
use serde_json::{Number, Value};
use sp_application_crypto::Ss58Codec;
use sp_consensus_aura::sr25519::AuthorityId as AuraId;
use sp_core::{sr25519, Pair};

pub const CHAINTYPE_DEV: &str = "dev";
pub const CHAINTYPE_LOCAL: &str = "local";
pub const CHAINTYPE_LIVE: &str = "live";

pub const DEFAULT_CHAIN_ID: &str = "a0dnet1";

// Alice is the default sudo holder.
pub const DEFAULT_SUDO_ACCOUNT: &str = "5GrwvaEF5zXb26Fz9rcQpDWS57CtERHpNehXCPcNoHGKutQY";

pub const DEFAULT_BACKUP_FOLDER: &str = "backup-stash";

/// Specialized `ChainSpec`. This is a specialization of the general Substrate ChainSpec type.
pub type ChainSpec = sc_service::GenericChainSpec<GenesisConfig>;

#[derive(Clone)]
pub struct SerializablePeerId {
    inner: PeerId,
}

impl SerializablePeerId {
    pub fn new(inner: PeerId) -> SerializablePeerId {
        SerializablePeerId { inner }
    }
}

impl Serialize for SerializablePeerId {
    fn serialize<S>(&self, serializer: S) -> Result<S::Ok, S::Error>
    where
        S: Serializer,
    {
        let s: String = format!("{}", self.inner);
        serializer.serialize_str(&s)
    }
}

impl<'de> Deserialize<'de> for SerializablePeerId {
    fn deserialize<D>(deserializer: D) -> Result<Self, D::Error>
    where
        D: Deserializer<'de>,
    {
        let s = String::deserialize(deserializer)?;
        let inner = PeerId::from_str(&s)
            .map_err(|_| D::Error::custom(format!("Could not deserialize as PeerId: {}", s)))?;
        Ok(SerializablePeerId { inner })
    }
}

/// Generate an account ID from seed.
pub fn account_id_from_string(seed: &str) -> AccountId {
    AccountId::from(
        sr25519::Pair::from_string(seed, None)
            .expect("Can't create pair from seed value")
            .public(),
    )
}

/// Generate AccountId based on string command line argument.
fn parse_account_id(s: &str) -> Result<AccountId, CliError> {
    Ok(AccountId::from_string(s).expect("Passed string is not a hex encoding of a public key"))
}

fn parse_chaintype(s: &str) -> Result<ChainType, CliError> {
    Ok(match s {
        CHAINTYPE_DEV => ChainType::Development,
        CHAINTYPE_LOCAL => ChainType::Local,
        CHAINTYPE_LIVE => ChainType::Live,
        s => panic!("Wrong chain type {} Possible values: dev local live", s),
    })
}

#[derive(Clone, Deserialize, Serialize)]
pub struct AuthorityKeys {
    pub account_id: AccountId,
    pub aura_key: AuraId,
    pub aleph_key: AlephId,
    pub peer_id: SerializablePeerId,
}

fn to_account_ids(authorities: &[AuthorityKeys]) -> impl Iterator<Item = AccountId> + '_ {
    authorities.iter().map(|auth| auth.account_id.clone())
}

#[derive(Debug, Args, Clone)]
pub struct ChainParams {
    /// Chain ID is a short identifier of the chain
    #[arg(long, value_name = "ID", default_value = DEFAULT_CHAIN_ID)]
    chain_id: String,

    /// The type of the chain. Possible values: "dev", "local", "live" (default)
    #[arg(long, value_name = "TYPE", value_parser = parse_chaintype, default_value = CHAINTYPE_LIVE)]
    chain_type: ChainType,

    /// Chain name. Default is "Aleph Zero Development"
    #[arg(long, default_value = "Aleph Zero Development")]
    chain_name: String,

    /// Token symbol. Default is DZERO
    #[arg(long, default_value = "DZERO")]
    token_symbol: String,

    /// AccountIds of authorities forming the committee at the genesis (comma delimited)
    #[arg(long, value_delimiter = ',', value_parser = parse_account_id, num_args=1..)]
    account_ids: Vec<AccountId>,

    /// AccountId of the sudo account
    #[arg(long, value_parser = parse_account_id, default_value(DEFAULT_SUDO_ACCOUNT))]
    sudo_account_id: AccountId,

<<<<<<< HEAD
    /// AccountIds of the optional rich account
    #[arg(long, value_delimiter = ',', value_parser = parse_account_id, num_args=1..)]
    rich_account_ids: Option<Vec<AccountId>>,
=======
    /// AccountId of the optional faucet account
    #[arg(long, value_parser = parse_account_id)]
    faucet_account_id: Option<AccountId>,
>>>>>>> 00936173

    /// Minimum number of stakers before chain enters emergency state.
    #[arg(long, default_value = "4")]
    min_validator_count: u32,

    /// Finality version at chain inception.
    #[arg(long, default_value = LEGACY_FINALITY_VERSION.to_string())]
    finality_version: FinalityVersion,
}

impl ChainParams {
    pub fn chain_id(&self) -> &str {
        &self.chain_id
    }

    pub fn chain_type(&self) -> ChainType {
        self.chain_type.clone()
    }

    pub fn chain_name(&self) -> &str {
        &self.chain_name
    }

    pub fn token_symbol(&self) -> &str {
        &self.token_symbol
    }

    pub fn account_ids(&self) -> Vec<AccountId> {
        self.account_ids.clone()
    }

    pub fn sudo_account_id(&self) -> AccountId {
        self.sudo_account_id.clone()
    }

    pub fn rich_account_ids(&self) -> Option<Vec<AccountId>> {
        self.rich_account_ids.clone()
    }

    pub fn min_validator_count(&self) -> u32 {
        self.min_validator_count
    }

    pub fn finality_version(&self) -> FinalityVersion {
        self.finality_version
    }
}

fn system_properties(token_symbol: String) -> serde_json::map::Map<String, Value> {
    [
        ("tokenSymbol".to_string(), Value::String(token_symbol)),
        (
            "tokenDecimals".to_string(),
            Value::Number(Number::from(TOKEN_DECIMALS)),
        ),
        (
            "ss58Format".to_string(),
            Value::Number(Number::from(ADDRESSES_ENCODING)),
        ),
    ]
    .iter()
    .cloned()
    .collect()
}

/// Generate chain spec for local runs.
/// Controller accounts are generated for the specified authorities.
pub fn config(
    chain_params: ChainParams,
    authorities: Vec<AuthorityKeys>,
) -> Result<ChainSpec, String> {
    let controller_accounts: Vec<AccountId> = to_account_ids(&authorities)
        .into_iter()
        .enumerate()
        .map(|(index, _account)| {
            account_id_from_string(format!("//{}//Controller", index).as_str())
        })
        .collect();
    generate_chain_spec_config(chain_params, authorities, controller_accounts)
}

fn generate_chain_spec_config(
    chain_params: ChainParams,
    authorities: Vec<AuthorityKeys>,
    controller_accounts: Vec<AccountId>,
) -> Result<ChainSpec, String> {
    let wasm_binary = WASM_BINARY.ok_or_else(|| "Development wasm not available".to_string())?;
    let token_symbol = String::from(chain_params.token_symbol());
    let chain_name = String::from(chain_params.chain_name());
    let chain_id = String::from(chain_params.chain_id());
    let chain_type = chain_params.chain_type();
    let sudo_account = chain_params.sudo_account_id();
    let rich_accounts = chain_params.rich_account_ids();
    let min_validator_count = chain_params.min_validator_count();
    let finality_version = chain_params.finality_version();

    Ok(ChainSpec::from_genesis(
        // Name
        &chain_name,
        // ID
        &chain_id,
        chain_type,
        move || {
            generate_genesis_config(
                wasm_binary,
                authorities.clone(), // Initial PoA authorities, will receive funds
                sudo_account.clone(), // Sudo account, will also be pre funded
                rich_accounts.clone(), // Pre-funded accounts
                controller_accounts.clone(), // Controller accounts for staking.
                min_validator_count,
                finality_version,
            )
        },
        // Bootnodes
        vec![],
        // Telemetry
        None,
        // Protocol ID
        None,
        // Fork ID
        None,
        // Properties
        Some(system_properties(token_symbol)),
        // Extensions
        None,
    ))
}

/// Given a Vec<AccountIds> returns a unique collection
fn deduplicate(accounts: Vec<AccountId>) -> Vec<AccountId> {
    let set: HashSet<_> = accounts.into_iter().collect();
    set.into_iter().collect()
}

// total issuance of 300M (for devnet/tests/local runs only)
const TOTAL_ISSUANCE: u128 = 300_000_000u128 * 10u128.pow(TOKEN_DECIMALS);

/// Calculate initial endowments such that total issuance is kept approximately constant.
fn calculate_initial_endowment(accounts: &[AccountId]) -> u128 {
    TOTAL_ISSUANCE / (accounts.len() as u128)
}

/// Provides configuration for staking by defining balances, members, keys and stakers.
struct AccountsConfig {
    balances: Vec<(AccountId, u128)>,
    members: Vec<AccountId>,
    keys: Vec<(AccountId, AccountId, SessionKeys)>,
    stakers: Vec<(AccountId, AccountId, u128, StakerStatus<AccountId>)>,
}

/// Provides accounts for GenesisConfig setup based on distinct staking accounts.
/// Assumes validator == stash, but controller is a distinct account
fn configure_chain_spec_fields(
    unique_accounts_balances: Vec<(AccountId, u128)>,
    authorities: Vec<AuthorityKeys>,
    controllers: Vec<AccountId>,
) -> AccountsConfig {
    let balances = unique_accounts_balances
        .into_iter()
        .chain(
            controllers
                .clone()
                .into_iter()
                .map(|account| (account, TOKEN)),
        )
        .collect();

    let keys = authorities
        .iter()
        .map(|auth| {
            (
                auth.account_id.clone(),
                auth.account_id.clone(),
                SessionKeys {
                    aura: auth.aura_key.clone(),
                    aleph: auth.aleph_key.clone(),
                },
            )
        })
        .collect();

    let stakers = authorities
        .iter()
        .zip(controllers)
        .enumerate()
        .map(|(validator_idx, (validator, controller))| {
            (
                validator.account_id.clone(),
                controller,
                (validator_idx + 1) as u128 * MIN_VALIDATOR_BOND,
                StakerStatus::Validator,
            )
        })
        .collect();

    let members = to_account_ids(&authorities).collect();

    AccountsConfig {
        balances,
        members,
        keys,
        stakers,
    }
}

/// Configure initial storage state for FRAME modules.
fn generate_genesis_config(
    wasm_binary: &[u8],
    authorities: Vec<AuthorityKeys>,
    sudo_account: AccountId,
    rich_accounts: Option<Vec<AccountId>>,
    controller_accounts: Vec<AccountId>,
    min_validator_count: u32,
    finality_version: FinalityVersion,
) -> GenesisConfig {
    let special_accounts = {
        let mut all = rich_accounts.unwrap_or_default();
        all.push(sudo_account.clone());
        all
    };

    // NOTE: some combinations of bootstrap chain arguments can potentially
    // lead to duplicated rich accounts, e.g. if a sudo account is also an authority
    // which is why we remove the duplicates if any here
    let unique_accounts = deduplicate(
        to_account_ids(&authorities)
            .chain(special_accounts)
            .collect(),
    );

    let endowment = calculate_initial_endowment(&unique_accounts);

    let unique_accounts_balances = unique_accounts
        .into_iter()
        .map(|account| (account, endowment))
        .collect::<Vec<_>>();

    let validator_count = authorities.len() as u32;

    let accounts_config =
        configure_chain_spec_fields(unique_accounts_balances, authorities, controller_accounts);

    GenesisConfig {
        system: SystemConfig {
            // Add Wasm runtime to storage.
            code: wasm_binary.to_vec(),
        },
        balances: BalancesConfig {
            // Configure endowed accounts with an initial, significant balance
            balances: accounts_config.balances,
        },
        aura: AuraConfig {
            authorities: vec![],
        },
        sudo: SudoConfig {
            // Assign network admin rights.
            key: Some(sudo_account),
        },
        elections: ElectionsConfig {
            reserved_validators: accounts_config.members.clone(),
            non_reserved_validators: vec![],
            committee_seats: Default::default(),
            committee_ban_config: Default::default(),
        },
        session: SessionConfig {
            keys: accounts_config.keys,
        },
        staking: StakingConfig {
            force_era: Forcing::NotForcing,
            validator_count,
            // to satisfy some e2e tests as this cannot be changed during runtime
            minimum_validator_count: min_validator_count,
            slash_reward_fraction: Perbill::from_percent(10),
            stakers: accounts_config.stakers,
            min_validator_bond: MIN_VALIDATOR_BOND,
            min_nominator_bond: MIN_NOMINATOR_BOND,
            ..Default::default()
        },
        aleph: AlephConfig {
            finality_version,
            ..Default::default()
        },
        treasury: Default::default(),
        vesting: VestingConfig { vesting: vec![] },
        nomination_pools: Default::default(),
        transaction_payment: Default::default(),
    }
}

pub fn mainnet_config() -> Result<ChainSpec, String> {
    ChainSpec::from_json_bytes(crate::resources::mainnet_chainspec())
}

pub fn testnet_config() -> Result<ChainSpec, String> {
    ChainSpec::from_json_bytes(crate::resources::testnet_chainspec())
}<|MERGE_RESOLUTION|>--- conflicted
+++ resolved
@@ -131,15 +131,9 @@
     #[arg(long, value_parser = parse_account_id, default_value(DEFAULT_SUDO_ACCOUNT))]
     sudo_account_id: AccountId,
 
-<<<<<<< HEAD
-    /// AccountIds of the optional rich account
-    #[arg(long, value_delimiter = ',', value_parser = parse_account_id, num_args=1..)]
-    rich_account_ids: Option<Vec<AccountId>>,
-=======
     /// AccountId of the optional faucet account
     #[arg(long, value_parser = parse_account_id)]
     faucet_account_id: Option<AccountId>,
->>>>>>> 00936173
 
     /// Minimum number of stakers before chain enters emergency state.
     #[arg(long, default_value = "4")]
@@ -175,8 +169,8 @@
         self.sudo_account_id.clone()
     }
 
-    pub fn rich_account_ids(&self) -> Option<Vec<AccountId>> {
-        self.rich_account_ids.clone()
+    pub fn faucet_account_id(&self) -> Option<AccountId> {
+        self.faucet_account_id.clone()
     }
 
     pub fn min_validator_count(&self) -> u32 {
@@ -232,7 +226,7 @@
     let chain_id = String::from(chain_params.chain_id());
     let chain_type = chain_params.chain_type();
     let sudo_account = chain_params.sudo_account_id();
-    let rich_accounts = chain_params.rich_account_ids();
+    let faucet_account = chain_params.faucet_account_id();
     let min_validator_count = chain_params.min_validator_count();
     let finality_version = chain_params.finality_version();
 
@@ -247,7 +241,7 @@
                 wasm_binary,
                 authorities.clone(), // Initial PoA authorities, will receive funds
                 sudo_account.clone(), // Sudo account, will also be pre funded
-                rich_accounts.clone(), // Pre-funded accounts
+                faucet_account.clone(), // Pre-funded faucet account
                 controller_accounts.clone(), // Controller accounts for staking.
                 min_validator_count,
                 finality_version,
@@ -350,15 +344,14 @@
     wasm_binary: &[u8],
     authorities: Vec<AuthorityKeys>,
     sudo_account: AccountId,
-    rich_accounts: Option<Vec<AccountId>>,
+    faucet_account: Option<AccountId>,
     controller_accounts: Vec<AccountId>,
     min_validator_count: u32,
     finality_version: FinalityVersion,
 ) -> GenesisConfig {
-    let special_accounts = {
-        let mut all = rich_accounts.unwrap_or_default();
-        all.push(sudo_account.clone());
-        all
+    let special_accounts = match faucet_account {
+        Some(faucet_id) => vec![sudo_account.clone(), faucet_id],
+        None => vec![sudo_account.clone()],
     };
 
     // NOTE: some combinations of bootstrap chain arguments can potentially
