#![cfg_attr(not(feature = "std"), no_std)]
// `construct_runtime!` does a lot of recursion and requires us to increase the limit to 256.
#![recursion_limit = "256"]
// For *TESTING PURPOSES ONLY* we use magnificent additional const generics.
#![cfg_attr(test, allow(incomplete_features))]
#![cfg_attr(test, feature(adt_const_params))]
#![cfg_attr(test, feature(generic_const_exprs))]

// Make the WASM binary available.
#[cfg(feature = "std")]
include!(concat!(env!("OUT_DIR"), "/wasm_binary.rs"));

use baby_liminal_extension::substrate::Extension;
pub use frame_support::{
    construct_runtime, log, parameter_types,
    traits::{
        Currency, EstimateNextNewSession, Imbalance, KeyOwnerProofSystem, LockIdentifier, Nothing,
        OnUnbalanced, Randomness, ValidatorSet,
    },
    weights::{
        constants::{
            BlockExecutionWeight, ExtrinsicBaseWeight, RocksDbWeight, WEIGHT_REF_TIME_PER_SECOND,
        },
        IdentityFee, Weight,
    },
    StorageValue,
};
use frame_support::{
    sp_runtime::Perquintill,
    traits::{
        ConstBool, ConstU32, EqualPrivilegeOnly, SortedMembers, U128CurrencyToVote, WithdrawReasons,
    },
    weights::constants::WEIGHT_REF_TIME_PER_MILLIS,
    PalletId,
};
use frame_system::{EnsureRoot, EnsureSignedBy};
#[cfg(feature = "try-runtime")]
use frame_try_runtime::UpgradeCheckSelect;
pub use pallet_balances::Call as BalancesCall;
pub use pallet_timestamp::Call as TimestampCall;
use pallet_transaction_payment::{CurrencyAdapter, Multiplier, TargetedFeeAdjustment};
pub use primitives::Balance;
use primitives::{
    staking::MAX_NOMINATORS_REWARDED_PER_VALIDATOR, wrap_methods, ApiError as AlephApiError,
    AuthorityId as AlephId, SessionAuthorityData, Version as FinalityVersion, ADDRESSES_ENCODING,
    DEFAULT_BAN_REASON_LENGTH, DEFAULT_MAX_WINNERS, DEFAULT_SESSIONS_PER_ERA,
    DEFAULT_SESSION_PERIOD, MAX_BLOCK_SIZE, MILLISECS_PER_BLOCK, TOKEN,
};
use sp_api::impl_runtime_apis;
use sp_consensus_aura::{sr25519::AuthorityId as AuraId, SlotDuration};
use sp_core::{crypto::KeyTypeId, OpaqueMetadata};
#[cfg(any(feature = "std", test))]
pub use sp_runtime::BuildStorage;
use sp_runtime::{
    create_runtime_str, generic, impl_opaque_keys,
    traits::{
        AccountIdLookup, BlakeTwo256, Block as BlockT, Bounded, ConvertInto, IdentifyAccount, One,
        OpaqueKeys, Verify,
    },
    transaction_validity::{TransactionSource, TransactionValidity},
    ApplyExtrinsicResult, FixedU128, MultiSignature,
};
pub use sp_runtime::{FixedPointNumber, Perbill, Permill};
use sp_staking::EraIndex;
use sp_std::prelude::*;
#[cfg(feature = "std")]
use sp_version::NativeVersion;
use sp_version::RuntimeVersion;

/// An index to a block.
pub type BlockNumber = u32;

/// Alias to 512-bit hash when used in the context of a transaction signature on the chain.
pub type Signature = MultiSignature;

/// Some way of identifying an account on the chain. We intentionally make it equivalent
/// to the public key of our transaction signing scheme.
pub type AccountId = <<Signature as Verify>::Signer as IdentifyAccount>::AccountId;

/// The type for looking up accounts. We don't expect more than 4 billion of them, but you
/// never know...
pub type AccountIndex = u32;

/// Index of a transaction in the chain.
pub type Index = u32;

/// A hash of some data used by the chain.
pub type Hash = sp_core::H256;

/// Opaque types. These are used by the CLI to instantiate machinery that don't need to know
/// the specifics of the runtime. They can then be made to be agnostic over specific formats
/// of data like extrinsics, allowing for them to continue syncing the network through upgrades
/// to even the core data structures.
pub mod opaque {
    pub use sp_runtime::OpaqueExtrinsic as UncheckedExtrinsic;

    use super::*;

    /// Opaque block header type.
    pub type Header = generic::Header<BlockNumber, BlakeTwo256>;
    /// Opaque block type.
    pub type Block = generic::Block<Header, UncheckedExtrinsic>;
    /// Opaque block identifier type.
    pub type BlockId = generic::BlockId<Block>;

    impl_opaque_keys! {
        pub struct SessionKeys {
            pub aura: Aura,
            pub aleph: Aleph,
        }
    }
}

pub const VERSION: RuntimeVersion = RuntimeVersion {
    spec_name: create_runtime_str!("aleph-node"),
    impl_name: create_runtime_str!("aleph-node"),
    authoring_version: 1,
    spec_version: 56,
    impl_version: 1,
    apis: RUNTIME_API_VERSIONS,
    transaction_version: 14,
    state_version: 0,
};

/// The version information used to identify this runtime when compiled natively.
#[cfg(feature = "std")]
pub fn native_version() -> NativeVersion {
    NativeVersion {
        runtime_version: VERSION,
        can_author_with: Default::default(),
    }
}

pub const BLOCKS_PER_HOUR: u32 = 60 * 60 * 1000 / (MILLISECS_PER_BLOCK as u32);

pub const MILLI_AZERO: Balance = TOKEN / 1000;
pub const MICRO_AZERO: Balance = MILLI_AZERO / 1000;
pub const NANO_AZERO: Balance = MICRO_AZERO / 1000;
pub const PICO_AZERO: Balance = NANO_AZERO / 1000;

// 75% block weight is dedicated to normal extrinsics
pub const NORMAL_DISPATCH_RATIO: Perbill = Perbill::from_percent(75);
// The whole process for a single block should take 1s, of which 400ms is for creation,
// 200ms for propagation and 400ms for validation. Hence the block weight should be within 400ms.
pub const MAX_BLOCK_WEIGHT: Weight =
    Weight::from_ref_time(WEIGHT_REF_TIME_PER_MILLIS.saturating_mul(400));
<<<<<<< HEAD

// The storage deposit is roughly 1 TOKEN per 1kB -- this is the legacy value, used for pallet Identity and Multisig.
pub const LEGACY_DEPOSIT_PER_BYTE: Balance = MILLI_AZERO;

=======

// The storage deposit is roughly 1 TOKEN per 1kB -- this is the legacy value, used for pallet Identity and Multisig.
pub const LEGACY_DEPOSIT_PER_BYTE: Balance = MILLI_AZERO;

>>>>>>> 00936173
// The storage per one byte of contract storage: 4*10^{-5} AZERO per byte.
pub const CONTRACT_DEPOSIT_PER_BYTE: Balance = 4 * (TOKEN / 100_000);

parameter_types! {
    pub const Version: RuntimeVersion = VERSION;
    pub const BlockHashCount: BlockNumber = 2400;
    pub BlockWeights: frame_system::limits::BlockWeights = frame_system::limits::BlockWeights
        ::with_sensible_defaults(MAX_BLOCK_WEIGHT.set_proof_size(u64::MAX), NORMAL_DISPATCH_RATIO);
    pub BlockLength: frame_system::limits::BlockLength = frame_system::limits::BlockLength
        ::max_with_normal_ratio(MAX_BLOCK_SIZE, NORMAL_DISPATCH_RATIO);
    pub const SS58Prefix: u8 = ADDRESSES_ENCODING;
}

// Configure FRAME pallets to include in runtime.

impl frame_system::Config for Runtime {
    /// The basic call filter to use in dispatchable.
    type BaseCallFilter = frame_support::traits::Everything;
    /// Block & extrinsics weights: base values and limits.
    type BlockWeights = BlockWeights;
    /// The maximum length of a block (in bytes).
    type BlockLength = BlockLength;
    /// The identifier used to distinguish between accounts.
    type AccountId = AccountId;
    /// The aggregated dispatch type that is available for extrinsics.
    type RuntimeCall = RuntimeCall;
    /// The lookup mechanism to get account ID from whatever is passed in dispatchers.
    type Lookup = AccountIdLookup<AccountId, ()>;
    /// The index type for storing how many extrinsics an account has signed.
    type Index = Index;
    /// The index type for blocks.
    type BlockNumber = BlockNumber;
    /// The type for hashing blocks and tries.
    type Hash = Hash;
    /// The hashing algorithm used.
    type Hashing = BlakeTwo256;
    /// The header type.
    type Header = generic::Header<BlockNumber, BlakeTwo256>;
    /// The ubiquitous event type.
    type RuntimeEvent = RuntimeEvent;
    /// The ubiquitous origin type.
    type RuntimeOrigin = RuntimeOrigin;
    /// Maximum number of block number to block hash mappings to keep (oldest pruned first).
    type BlockHashCount = BlockHashCount;
    /// The weight of database operations that the runtime can invoke.
    type DbWeight = RocksDbWeight;
    /// Version of the runtime.
    type Version = Version;
    /// Converts a module to the index of the module in `construct_runtime!`.
    ///
    /// This type is being generated by `construct_runtime!`.
    type PalletInfo = PalletInfo;
    /// What to do if a new account is created.
    type OnNewAccount = ();
    /// What to do if an account is fully reaped from the system.
    type OnKilledAccount = ();
    /// The data to be stored in an account.
    type AccountData = pallet_balances::AccountData<Balance>;
    /// Weight information for the extrinsics of this pallet.
    type SystemWeightInfo = ();
    /// This is used as an identifier of the chain. 42 is the generic substrate prefix.
    type SS58Prefix = SS58Prefix;
    type OnSetCode = ();
    type MaxConsumers = frame_support::traits::ConstU32<16>;
}

parameter_types! {
    // https://github.com/paritytech/polkadot/blob/9ce5f7ef5abb1a4291454e8c9911b304d80679f9/runtime/polkadot/src/lib.rs#L784
    pub const MaxAuthorities: u32 = 100_000;
}

impl pallet_aura::Config for Runtime {
    type MaxAuthorities = MaxAuthorities;
    type AuthorityId = AuraId;
    type DisabledValidators = ();
}

parameter_types! {
    pub const UncleGenerations: BlockNumber = 0;
}

impl pallet_authorship::Config for Runtime {
    type FindAuthor = pallet_session::FindAccountFromAuthorIndex<Self, Aura>;
    type EventHandler = (Elections,);
}

parameter_types! {
    pub const ExistentialDeposit: u128 = 500 * PICO_AZERO;
    pub const MaxLocks: u32 = 50;
}

impl pallet_balances::Config for Runtime {
    type MaxLocks = MaxLocks;
    type MaxReserves = ();
    type ReserveIdentifier = [u8; 8];
    /// The type for recording an account's balance.
    type Balance = Balance;
    /// The ubiquitous event type.
    type RuntimeEvent = RuntimeEvent;
    type DustRemoval = ();
    type ExistentialDeposit = ExistentialDeposit;
    type AccountStore = System;
    type WeightInfo = pallet_balances::weights::SubstrateWeight<Runtime>;
}

type NegativeImbalance = <Balances as Currency<AccountId>>::NegativeImbalance;

pub struct EverythingToTheTreasury;

impl OnUnbalanced<NegativeImbalance> for EverythingToTheTreasury {
    fn on_unbalanceds<B>(mut fees_then_tips: impl Iterator<Item = NegativeImbalance>) {
        if let Some(fees) = fees_then_tips.next() {
            Treasury::on_unbalanced(fees);
            if let Some(tips) = fees_then_tips.next() {
                Treasury::on_unbalanced(tips);
            }
        }
    }
}

parameter_types! {
    // This value increases the priority of `Operational` transactions by adding
    // a "virtual tip" that's equal to the `OperationalFeeMultiplier * final_fee`.
    // follows polkadot : https://github.com/paritytech/polkadot/blob/9ce5f7ef5abb1a4291454e8c9911b304d80679f9/runtime/polkadot/src/lib.rs#L369
    pub const OperationalFeeMultiplier: u8 = 5;
    // We expect that on average 25% of the normal capacity will be occupied with normal txs.
    pub const TargetSaturationLevel: Perquintill = Perquintill::from_percent(25);
    // During 20 blocks the fee may not change more than by 100%. This, together with the
    // `TargetSaturationLevel` value, results in variability ~0.067. For the corresponding
    // formulas please refer to Substrate code at `frame/transaction-payment/src/lib.rs`.
    pub FeeVariability: Multiplier = Multiplier::saturating_from_rational(67, 1000);
    // Fee should never be lower than the computational cost.
    pub MinimumMultiplier: Multiplier = Multiplier::one();
    pub MaximumMultiplier: Multiplier = Bounded::max_value();
}

impl pallet_transaction_payment::Config for Runtime {
    type RuntimeEvent = RuntimeEvent;
    type OnChargeTransaction = CurrencyAdapter<Balances, EverythingToTheTreasury>;
    type LengthToFee = IdentityFee<Balance>;
    type WeightToFee = IdentityFee<Balance>;
    type FeeMultiplierUpdate = TargetedFeeAdjustment<
        Self,
        TargetSaturationLevel,
        FeeVariability,
        MinimumMultiplier,
        MaximumMultiplier,
    >;
    type OperationalFeeMultiplier = OperationalFeeMultiplier;
}

parameter_types! {
    pub MaximumSchedulerWeight: Weight = Perbill::from_percent(80) * BlockWeights::get().max_block;
    pub const MaxScheduledPerBlock: u32 = 50;
}

impl pallet_scheduler::Config for Runtime {
    type RuntimeEvent = RuntimeEvent;
    type RuntimeOrigin = RuntimeOrigin;
    type PalletsOrigin = OriginCaller;
    type RuntimeCall = RuntimeCall;
    type MaximumWeight = MaximumSchedulerWeight;
    type ScheduleOrigin = frame_system::EnsureRoot<AccountId>;
    type MaxScheduledPerBlock = MaxScheduledPerBlock;
    type WeightInfo = pallet_scheduler::weights::SubstrateWeight<Runtime>;
    type OriginPrivilegeCmp = EqualPrivilegeOnly;
    type Preimages = ();
}

impl pallet_sudo::Config for Runtime {
    type RuntimeEvent = RuntimeEvent;
    type RuntimeCall = RuntimeCall;
}

impl pallet_aleph::Config for Runtime {
    type AuthorityId = AlephId;
    type RuntimeEvent = RuntimeEvent;
    type SessionInfoProvider = Session;
    type SessionManager = Elections;
    type NextSessionAuthorityProvider = Session;
<<<<<<< HEAD
}

parameter_types! {
    // We allow 10kB keys, proofs and public inputs. This is a 100% blind guess.
    pub const MaximumVerificationKeyLength: u32 = 10_000;
    pub const MaximumDataLength: u32 = 10_000;
}

impl pallet_baby_liminal::Config for Runtime {
    type RuntimeEvent = RuntimeEvent;
    type WeightInfo = pallet_baby_liminal::AlephWeight<Runtime>;
    type MaximumVerificationKeyLength = MaximumVerificationKeyLength;
    type MaximumDataLength = MaximumDataLength;
=======
>>>>>>> 00936173
}

impl_opaque_keys! {
    pub struct SessionKeys {
        pub aura: Aura,
        pub aleph: Aleph,
    }
}

parameter_types! {
    pub const SessionPeriod: u32 = DEFAULT_SESSION_PERIOD;
    pub const MaximumBanReasonLength: u32 = DEFAULT_BAN_REASON_LENGTH;
    pub const MaxWinners: u32 = DEFAULT_MAX_WINNERS;
}

impl pallet_elections::Config for Runtime {
    type EraInfoProvider = Staking;
    type RuntimeEvent = RuntimeEvent;
    type DataProvider = Staking;
    type SessionInfoProvider = Session;
    type SessionPeriod = SessionPeriod;
    type SessionManager = pallet_session::historical::NoteHistoricalRoot<Runtime, Staking>;
    type ValidatorRewardsHandler = Staking;
    type ValidatorExtractor = Staking;
    type MaximumBanReasonLength = MaximumBanReasonLength;
    type MaxWinners = MaxWinners;
}

impl pallet_randomness_collective_flip::Config for Runtime {}

parameter_types! {
    pub const Offset: u32 = 0;
}

impl pallet_session::Config for Runtime {
    type RuntimeEvent = RuntimeEvent;
    type ValidatorId = <Self as frame_system::Config>::AccountId;
    type ValidatorIdOf = pallet_staking::StashOf<Self>;
    type ShouldEndSession = pallet_session::PeriodicSessions<SessionPeriod, Offset>;
    type NextSessionRotation = pallet_session::PeriodicSessions<SessionPeriod, Offset>;
    type SessionManager = Aleph;
    type SessionHandler = <SessionKeys as OpaqueKeys>::KeyTypeIdProviders;
    type Keys = SessionKeys;
    type WeightInfo = pallet_session::weights::SubstrateWeight<Runtime>;
}

impl pallet_session::historical::Config for Runtime {
    type FullIdentification = pallet_staking::Exposure<AccountId, Balance>;
    type FullIdentificationOf = pallet_staking::ExposureOf<Runtime>;
}

parameter_types! {
    pub const PostUnbondPoolsWindow: u32 = 4;
    pub const NominationPoolsPalletId: PalletId = PalletId(*b"py/nopls");
    pub const MaxPointsToBalance: u8 = 10;
}

use sp_runtime::traits::Convert;

pub struct BalanceToU256;

impl Convert<Balance, sp_core::U256> for BalanceToU256 {
    fn convert(balance: Balance) -> sp_core::U256 {
        sp_core::U256::from(balance)
    }
}

pub struct U256ToBalance;

impl Convert<sp_core::U256, Balance> for U256ToBalance {
    fn convert(n: sp_core::U256) -> Balance {
        n.try_into().unwrap_or(Balance::max_value())
    }
}

impl pallet_nomination_pools::Config for Runtime {
    type WeightInfo = ();
    type RuntimeEvent = RuntimeEvent;
    type Currency = Balances;
    type RewardCounter = FixedU128;
    type BalanceToU256 = BalanceToU256;
    type U256ToBalance = U256ToBalance;
    type Staking = pallet_staking::Pallet<Self>;
    type PostUnbondingPoolsWindow = PostUnbondPoolsWindow;
    type MaxMetadataLen = ConstU32<256>;
    type MaxUnbonding = ConstU32<8>;
    type PalletId = NominationPoolsPalletId;
    type MaxPointsToBalance = MaxPointsToBalance;
}

parameter_types! {
    pub const BondingDuration: EraIndex = 14;
    pub const SlashDeferDuration: EraIndex = 13;
    // this is coupled with weights for payout_stakers() call
    // see custom implementation of WeightInfo below
    pub const MaxNominatorRewardedPerValidator: u32 = MAX_NOMINATORS_REWARDED_PER_VALIDATOR;
    pub const OffendingValidatorsThreshold: Perbill = Perbill::from_percent(33);
    pub const SessionsPerEra: EraIndex = DEFAULT_SESSIONS_PER_ERA;
    pub HistoryDepth: u32 = 84;
}

pub struct UniformEraPayout;

impl pallet_staking::EraPayout<Balance> for UniformEraPayout {
    fn era_payout(_: Balance, _: Balance, era_duration_millis: u64) -> (Balance, Balance) {
        primitives::staking::era_payout(era_duration_millis)
    }
}

type SubstrateStakingWeights = pallet_staking::weights::SubstrateWeight<Runtime>;

pub struct PayoutStakersDecreasedWeightInfo;

impl pallet_staking::WeightInfo for PayoutStakersDecreasedWeightInfo {
    // To make possible to change nominators per validator we need to decrease weight for payout_stakers
    fn payout_stakers_alive_staked(n: u32) -> Weight {
        SubstrateStakingWeights::payout_stakers_alive_staked(n) / 2
    }
    wrap_methods!(
        (bond(), SubstrateStakingWeights, Weight),
        (bond_extra(), SubstrateStakingWeights, Weight),
        (unbond(), SubstrateStakingWeights, Weight),
        (
            withdraw_unbonded_update(s: u32),
            SubstrateStakingWeights,
            Weight
        ),
        (
            withdraw_unbonded_kill(s: u32),
            SubstrateStakingWeights,
            Weight
        ),
        (validate(), SubstrateStakingWeights, Weight),
        (kick(k: u32), SubstrateStakingWeights, Weight),
        (nominate(n: u32), SubstrateStakingWeights, Weight),
        (chill(), SubstrateStakingWeights, Weight),
        (set_payee(), SubstrateStakingWeights, Weight),
        (set_controller(), SubstrateStakingWeights, Weight),
        (set_validator_count(), SubstrateStakingWeights, Weight),
        (force_no_eras(), SubstrateStakingWeights, Weight),
        (force_new_era(), SubstrateStakingWeights, Weight),
        (force_new_era_always(), SubstrateStakingWeights, Weight),
        (set_invulnerables(v: u32), SubstrateStakingWeights, Weight),
        (force_unstake(s: u32), SubstrateStakingWeights, Weight),
        (
            cancel_deferred_slash(s: u32),
            SubstrateStakingWeights,
            Weight
        ),
        (
            payout_stakers_dead_controller(n: u32),
            SubstrateStakingWeights,
            Weight
        ),
        (rebond(l: u32), SubstrateStakingWeights, Weight),
        (reap_stash(s: u32), SubstrateStakingWeights, Weight),
        (new_era(v: u32, n: u32), SubstrateStakingWeights, Weight),
        (
            get_npos_voters(v: u32, n: u32),
            SubstrateStakingWeights,
            Weight
        ),
        (get_npos_targets(v: u32), SubstrateStakingWeights, Weight),
        (chill_other(), SubstrateStakingWeights, Weight),
        (
            set_staking_configs_all_set(),
            SubstrateStakingWeights,
            Weight
        ),
        (
            set_staking_configs_all_remove(),
            SubstrateStakingWeights,
            Weight
        ),
        (
            force_apply_min_commission(),
            SubstrateStakingWeights,
            Weight
        ),
        (set_min_commission(), SubstrateStakingWeights, Weight)
    );
}

pub struct StakingBenchmarkingConfig;

impl pallet_staking::BenchmarkingConfig for StakingBenchmarkingConfig {
    type MaxValidators = ConstU32<1000>;
    type MaxNominators = ConstU32<1000>;
}

impl pallet_staking::Config for Runtime {
    // Do not change this!!! It guarantees that we have DPoS instead of NPoS.
    type Currency = Balances;
    type UnixTime = Timestamp;
    type CurrencyToVote = U128CurrencyToVote;
    type ElectionProvider = Elections;
    type GenesisElectionProvider = Elections;
    type MaxNominations = ConstU32<1>;
    type RewardRemainder = Treasury;
    type RuntimeEvent = RuntimeEvent;
    type Slash = Treasury;
    type Reward = ();
    type SessionsPerEra = SessionsPerEra;
    type BondingDuration = BondingDuration;
    type SlashDeferDuration = SlashDeferDuration;
    type SessionInterface = Self;
    type EraPayout = UniformEraPayout;
    type NextNewSession = Session;
    type MaxNominatorRewardedPerValidator = MaxNominatorRewardedPerValidator;
    type OffendingValidatorsThreshold = OffendingValidatorsThreshold;
    type VoterList = pallet_staking::UseNominatorsAndValidatorsMap<Runtime>;
    type MaxUnlockingChunks = ConstU32<16>;
    type BenchmarkingConfig = StakingBenchmarkingConfig;
    type WeightInfo = PayoutStakersDecreasedWeightInfo;
    type CurrencyBalance = Balance;
    type OnStakerSlash = NominationPools;
    type HistoryDepth = HistoryDepth;
    type TargetList = pallet_staking::UseValidatorsMap<Self>;
    type AdminOrigin = EnsureRoot<AccountId>;
}

parameter_types! {
    pub const MinimumPeriod: u64 = MILLISECS_PER_BLOCK / 2;
}

impl pallet_timestamp::Config for Runtime {
    /// A timestamp: milliseconds since the unix epoch.
    type Moment = u64;
    type OnTimestampSet = Aura;
    type MinimumPeriod = MinimumPeriod;
    type WeightInfo = ();
}

impl<C> frame_system::offchain::SendTransactionTypes<C> for Runtime
where
    RuntimeCall: From<C>,
{
    type Extrinsic = UncheckedExtrinsic;
    type OverarchingCall = RuntimeCall;
}

parameter_types! {
    pub const MinVestedTransfer: Balance = MICRO_AZERO;
    pub UnvestedFundsAllowedWithdrawReasons: WithdrawReasons = WithdrawReasons::except(WithdrawReasons::TRANSFER | WithdrawReasons::RESERVE);
}

impl pallet_vesting::Config for Runtime {
    type RuntimeEvent = RuntimeEvent;
    type Currency = Balances;
    type BlockNumberToBalance = ConvertInto;
    type MinVestedTransfer = MinVestedTransfer;
    type WeightInfo = pallet_vesting::weights::SubstrateWeight<Runtime>;
    type UnvestedFundsAllowedWithdrawReasons = UnvestedFundsAllowedWithdrawReasons;
    // Maximum number of vesting schedules an account may have at a given moment
    // follows polkadot https://github.com/paritytech/polkadot/blob/9ce5f7ef5abb1a4291454e8c9911b304d80679f9/runtime/polkadot/src/lib.rs#L980
    const MAX_VESTING_SCHEDULES: u32 = 28;
}

parameter_types! {
    // One storage item; key size is 32+32; value is size 4+4+16+32 bytes = 56 bytes.
    pub const DepositBase: Balance = 120 * LEGACY_DEPOSIT_PER_BYTE;
    // Additional storage item size of 32 bytes.
    pub const DepositFactor: Balance = 32 * LEGACY_DEPOSIT_PER_BYTE;
    pub const MaxSignatories: u16 = 100;
}

impl pallet_multisig::Config for Runtime {
    type RuntimeEvent = RuntimeEvent;
    type RuntimeCall = RuntimeCall;
    type Currency = Balances;
    type DepositBase = DepositBase;
    type DepositFactor = DepositFactor;
    type MaxSignatories = MaxSignatories;
    type WeightInfo = pallet_multisig::weights::SubstrateWeight<Runtime>;
}

#[cfg(not(feature = "enable_treasury_proposals"))]
// This value effectively disables treasury.
pub const TREASURY_PROPOSAL_BOND: Balance = 100_000_000_000 * TOKEN;

#[cfg(feature = "enable_treasury_proposals")]
pub const TREASURY_PROPOSAL_BOND: Balance = 100 * TOKEN;

parameter_types! {
    // We do not burn any money within treasury.
    pub const Burn: Permill = Permill::from_percent(0);
    // The fraction of the proposal that the proposer should deposit.
    // We agreed on non-progressive deposit.
    pub const ProposalBond: Permill = Permill::from_percent(0);
    // The minimal deposit for proposal.
    pub const ProposalBondMinimum: Balance = TREASURY_PROPOSAL_BOND;
    // The upper bound of the deposit for the proposal.
    pub const ProposalBondMaximum: Balance = TREASURY_PROPOSAL_BOND;
    // Maximum number of approvals that can wait in the spending queue.
    pub const MaxApprovals: u32 = 20;
    // Every 4 hours we fund accepted proposals.
    pub const SpendPeriod: BlockNumber = 4 * BLOCKS_PER_HOUR;
    pub const TreasuryPalletId: PalletId = PalletId(*b"a0/trsry");
}

pub struct TreasuryGovernance;

impl SortedMembers<AccountId> for TreasuryGovernance {
    fn sorted_members() -> Vec<AccountId> {
        pallet_sudo::Pallet::<Runtime>::key().into_iter().collect()
    }
}

impl pallet_treasury::Config for Runtime {
    type ApproveOrigin = EnsureSignedBy<TreasuryGovernance, AccountId>;
    type Burn = Burn;
    type BurnDestination = ();
    type Currency = Balances;
    type RuntimeEvent = RuntimeEvent;
    type MaxApprovals = MaxApprovals;
    type OnSlash = ();
    type PalletId = TreasuryPalletId;
    type ProposalBond = ProposalBond;
    type ProposalBondMinimum = ProposalBondMinimum;
    type ProposalBondMaximum = ProposalBondMaximum;
    type RejectOrigin = EnsureSignedBy<TreasuryGovernance, AccountId>;
    type SpendFunds = ();
    type SpendOrigin = frame_support::traits::NeverEnsureOrigin<u128>;
    type SpendPeriod = SpendPeriod;
    type WeightInfo = pallet_treasury::weights::SubstrateWeight<Runtime>;
}

impl pallet_utility::Config for Runtime {
    type RuntimeEvent = RuntimeEvent;
    type RuntimeCall = RuntimeCall;
    type WeightInfo = pallet_utility::weights::SubstrateWeight<Runtime>;
    type PalletsOrigin = OriginCaller;
}

// Prints debug output of the `contracts` pallet to stdout if the node is started with `-lruntime::contracts=debug`.
const CONTRACTS_DEBUG_OUTPUT: bool = true;

parameter_types! {
    // Refundable deposit per storage item
    pub const DepositPerItem: Balance = 32 * CONTRACT_DEPOSIT_PER_BYTE;
    // Refundable deposit per byte of storage
    pub const DepositPerByte: Balance = CONTRACT_DEPOSIT_PER_BYTE;
    // How much weight of each block can be spent on the lazy deletion queue of terminated contracts
    pub DeletionWeightLimit: Weight = Perbill::from_percent(10) * BlockWeights::get().max_block; // 40ms
    // Maximum size of the lazy deletion queue of terminated contracts.
    pub const DeletionQueueDepth: u32 = 128;
    pub Schedule: pallet_contracts::Schedule<Runtime> = Default::default();
}

impl pallet_contracts::Config for Runtime {
    type Time = Timestamp;
    type Randomness = RandomnessCollectiveFlip;
    type Currency = Balances;
    type RuntimeEvent = RuntimeEvent;
    type RuntimeCall = RuntimeCall;
    // The safest default is to allow no calls at all. This is unsafe experimental feature with no support in ink!
    type CallFilter = Nothing;
    type DepositPerItem = DepositPerItem;
    type DepositPerByte = DepositPerByte;
    type WeightPrice = pallet_transaction_payment::Pallet<Self>;
    type WeightInfo = pallet_contracts::weights::SubstrateWeight<Self>;
    type ChainExtension = Extension;
    type DeletionQueueDepth = DeletionQueueDepth;
    type DeletionWeightLimit = DeletionWeightLimit;
    type Schedule = Schedule;
    type CallStack = [pallet_contracts::Frame<Self>; 16];
    type AddressGenerator = pallet_contracts::DefaultAddressGenerator;
    type MaxCodeLen = ConstU32<{ 128 * 1024 }>;
    type MaxStorageKeyLen = ConstU32<128>;
    type UnsafeUnstableInterface = ConstBool<false>;
    type MaxDebugBufferLen = ConstU32<{ 2 * 1024 * 1024 }>;
}

parameter_types! {
    // bytes count taken from:
    // https://github.com/paritytech/polkadot/blob/016dc7297101710db0483ab6ef199e244dff711d/runtime/kusama/src/lib.rs#L995
    pub const BasicDeposit: Balance = 258 * LEGACY_DEPOSIT_PER_BYTE;
    pub const FieldDeposit: Balance = 66 * LEGACY_DEPOSIT_PER_BYTE;
    pub const SubAccountDeposit: Balance = 53 * LEGACY_DEPOSIT_PER_BYTE;
    pub const MaxSubAccounts: u32 = 100;
    pub const MaxAdditionalFields: u32 = 100;
    pub const MaxRegistrars: u32 = 20;
}

impl pallet_identity::Config for Runtime {
    type RuntimeEvent = RuntimeEvent;
    type Currency = Balances;
    type BasicDeposit = BasicDeposit;
    type FieldDeposit = FieldDeposit;
    type SubAccountDeposit = SubAccountDeposit;
    type MaxSubAccounts = MaxSubAccounts;
    type MaxAdditionalFields = MaxAdditionalFields;
    type MaxRegistrars = MaxRegistrars;
    type Slashed = Treasury;
    type ForceOrigin = EnsureRoot<AccountId>;
    type RegistrarOrigin = EnsureRoot<AccountId>;
    type WeightInfo = pallet_identity::weights::SubstrateWeight<Self>;
}

// Create the runtime by composing the FRAME pallets that were previously configured.
construct_runtime!(
    pub enum Runtime where
        Block = Block,
        NodeBlock = opaque::Block,
        UncheckedExtrinsic = UncheckedExtrinsic
    {
        System: frame_system,
        RandomnessCollectiveFlip: pallet_randomness_collective_flip,
        Scheduler: pallet_scheduler,
        Aura: pallet_aura,
        Timestamp: pallet_timestamp,
        Balances: pallet_balances,
        TransactionPayment: pallet_transaction_payment,
        Authorship: pallet_authorship,
        Staking: pallet_staking,
        History: pallet_session::historical,
        Session: pallet_session,
        Aleph: pallet_aleph,
        Elections: pallet_elections,
        Treasury: pallet_treasury,
        Vesting: pallet_vesting,
        Utility: pallet_utility,
        Multisig: pallet_multisig,
        Sudo: pallet_sudo,
        Contracts: pallet_contracts,
        NominationPools: pallet_nomination_pools,
        Identity: pallet_identity,
        BabyLiminal: pallet_baby_liminal,
    }
);

/// The address format for describing accounts.
pub type Address = sp_runtime::MultiAddress<AccountId, ()>;
/// Block header type as expected by this runtime.
pub type Header = generic::Header<BlockNumber, BlakeTwo256>;
/// Block type as expected by this runtime.
pub type Block = generic::Block<Header, UncheckedExtrinsic>;
/// A Block signed with a Justification
pub type SignedBlock = generic::SignedBlock<Block>;
/// BlockId type as expected by this runtime.
pub type BlockId = generic::BlockId<Block>;
/// The SignedExtension to the basic transaction logic.
pub type SignedExtra = (
    frame_system::CheckSpecVersion<Runtime>,
    frame_system::CheckTxVersion<Runtime>,
    frame_system::CheckGenesis<Runtime>,
    frame_system::CheckEra<Runtime>,
    frame_system::CheckNonce<Runtime>,
    frame_system::CheckWeight<Runtime>,
    pallet_transaction_payment::ChargeTransactionPayment<Runtime>,
);
/// Unchecked extrinsic type as expected by this runtime.
pub type UncheckedExtrinsic =
    generic::UncheckedExtrinsic<Address, RuntimeCall, Signature, SignedExtra>;
/// Extrinsic type that has already been checked.
pub type CheckedExtrinsic = generic::CheckedExtrinsic<AccountId, RuntimeCall, SignedExtra>;
/// Executive: handles dispatch to the various modules.
pub type Executive = frame_executive::Executive<
    Runtime,
    Block,
    frame_system::ChainContext<Runtime>,
    Runtime,
    AllPalletsWithSystem,
>;

#[cfg(feature = "runtime-benchmarks")]
mod benches {
    frame_benchmarking::define_benchmarks!([pallet_baby_liminal, BabyLiminal]);
}

impl_runtime_apis! {
    impl sp_api::Core<Block> for Runtime {
        fn version() -> RuntimeVersion {
            VERSION
        }

        fn execute_block(block: Block) {
            Executive::execute_block(block);
        }

        fn initialize_block(header: &<Block as BlockT>::Header) {
            Executive::initialize_block(header)
        }
    }

    impl sp_api::Metadata<Block> for Runtime {
        fn metadata() -> OpaqueMetadata {
            OpaqueMetadata::new(Runtime::metadata().into())
        }
    }

    impl sp_block_builder::BlockBuilder<Block> for Runtime {
        fn apply_extrinsic(extrinsic: <Block as BlockT>::Extrinsic) -> ApplyExtrinsicResult {
            Executive::apply_extrinsic(extrinsic)
        }

        fn finalize_block() -> <Block as BlockT>::Header {
            Executive::finalize_block()
        }

        fn inherent_extrinsics(data: sp_inherents::InherentData) -> Vec<<Block as BlockT>::Extrinsic> {
            data.create_extrinsics()
        }

        fn check_inherents(
            block: Block,
            data: sp_inherents::InherentData,
        ) -> sp_inherents::CheckInherentsResult {
            data.check_extrinsics(&block)
        }
    }

    impl sp_transaction_pool::runtime_api::TaggedTransactionQueue<Block> for Runtime {
        fn validate_transaction(
            source: TransactionSource,
            tx: <Block as BlockT>::Extrinsic,
            block_hash: <Block as BlockT>::Hash,
        ) -> TransactionValidity {
            Executive::validate_transaction(source, tx, block_hash)
        }
    }

    impl sp_consensus_aura::AuraApi<Block, AuraId> for Runtime {
        fn slot_duration() -> SlotDuration {
            SlotDuration::from_millis(Aura::slot_duration())
        }

        fn authorities() -> Vec<AuraId> {
            Aura::authorities().to_vec()
        }
    }

    impl sp_offchain::OffchainWorkerApi<Block> for Runtime {
        fn offchain_worker(header: &<Block as BlockT>::Header) {
            Executive::offchain_worker(header)
        }
    }

    impl sp_session::SessionKeys<Block> for Runtime {
        fn generate_session_keys(seed: Option<Vec<u8>>) -> Vec<u8> {
            opaque::SessionKeys::generate(seed)
        }

        fn decode_session_keys(
            encoded: Vec<u8>,
        ) -> Option<Vec<(Vec<u8>, KeyTypeId)>> {
            opaque::SessionKeys::decode_into_raw_public_keys(&encoded)
        }
    }

    impl frame_system_rpc_runtime_api::AccountNonceApi<Block, AccountId, Index> for Runtime {
        fn account_nonce(account: AccountId) -> Index {
            System::account_nonce(account)
        }
    }

    impl pallet_transaction_payment_rpc_runtime_api::TransactionPaymentApi<Block, Balance> for Runtime {
        fn query_info(
            uxt: <Block as BlockT>::Extrinsic,
            len: u32,
        ) -> pallet_transaction_payment_rpc_runtime_api::RuntimeDispatchInfo<Balance> {
            TransactionPayment::query_info(uxt, len)
        }
        fn query_fee_details(
            uxt: <Block as BlockT>::Extrinsic,
            len: u32,
        ) -> pallet_transaction_payment::FeeDetails<Balance> {
            TransactionPayment::query_fee_details(uxt, len)
        }
        fn query_weight_to_fee(weight: Weight) -> Balance {
            TransactionPayment::weight_to_fee(weight)
        }
        fn query_length_to_fee(length: u32) -> Balance {
            TransactionPayment::length_to_fee(length)
        }
    }

    impl primitives::AlephSessionApi<Block> for Runtime {
        fn millisecs_per_block() -> u64 {
            MILLISECS_PER_BLOCK
        }

        fn session_period() -> u32 {
            SessionPeriod::get()
        }

        fn authorities() -> Vec<AlephId> {
            Aleph::authorities()
        }

        fn next_session_authorities() -> Result<Vec<AlephId>, AlephApiError> {
            let next_authorities = Aleph::next_authorities();
            if next_authorities.is_empty() {
                return Err(AlephApiError::DecodeKey)
            }

            Ok(next_authorities)
        }

        fn authority_data() -> SessionAuthorityData {
            SessionAuthorityData::new(Aleph::authorities(), Aleph::emergency_finalizer())
        }

        fn next_session_authority_data() -> Result<SessionAuthorityData, AlephApiError> {
            Ok(SessionAuthorityData::new(
                Self::next_session_authorities()?,
                Aleph::queued_emergency_finalizer(),
            ))
        }

        fn finality_version() -> FinalityVersion {
            Aleph::finality_version()
        }

        fn next_session_finality_version() -> FinalityVersion {
            Aleph::next_session_finality_version()
        }
    }

    impl pallet_nomination_pools_runtime_api::NominationPoolsApi<Block, AccountId, Balance> for Runtime {
        fn pending_rewards(member_account: AccountId) -> Balance {
            NominationPools::pending_rewards(member_account).unwrap_or_default()
        }
    }

    impl pallet_contracts::ContractsApi<Block, AccountId, Balance, BlockNumber, Hash>
        for Runtime
    {
        fn call(
            origin: AccountId,
            dest: AccountId,
            value: Balance,
            gas_limit: Option<Weight>,
            storage_deposit_limit: Option<Balance>,
            input_data: Vec<u8>,
        ) -> pallet_contracts_primitives::ContractExecResult<Balance> {
            let gas_limit = gas_limit.unwrap_or(BlockWeights::get().max_block);
            Contracts::bare_call(
                origin,
                dest,
                value,
                gas_limit,
                storage_deposit_limit,
                input_data,
                CONTRACTS_DEBUG_OUTPUT,
                pallet_contracts::Determinism::Deterministic,
            )
        }

        fn instantiate(
            origin: AccountId,
            value: Balance,
            gas_limit: Option<Weight>,
            storage_deposit_limit: Option<Balance>,
            code: pallet_contracts_primitives::Code<Hash>,
            data: Vec<u8>,
            salt: Vec<u8>,
        ) -> pallet_contracts_primitives::ContractInstantiateResult<AccountId, Balance>
        {
            let gas_limit = gas_limit.unwrap_or(BlockWeights::get().max_block);
            Contracts::bare_instantiate(
                origin,
                value,
                gas_limit,
                storage_deposit_limit,
                code,
                data,
                salt,
                CONTRACTS_DEBUG_OUTPUT
            )
        }

        fn upload_code(
            origin: AccountId,
            code: Vec<u8>,
            storage_deposit_limit: Option<Balance>,
            determinism: pallet_contracts::Determinism,
        ) -> pallet_contracts_primitives::CodeUploadResult<Hash, Balance>
        {
            Contracts::bare_upload_code(origin, code, storage_deposit_limit, determinism)
        }

        fn get_storage(
            address: AccountId,
            key: Vec<u8>,
        ) -> pallet_contracts_primitives::GetStorageResult {
            Contracts::get_storage(address, key)
        }
    }

    #[cfg(feature = "try-runtime")]
<<<<<<< HEAD
    impl frame_try_runtime::TryRuntime<Block> for Runtime {
        fn on_runtime_upgrade(checks: UpgradeCheckSelect) -> (Weight, Weight) {
            let weight = Executive::try_runtime_upgrade(checks).unwrap();
            (weight, BlockWeights::get().max_block)
        }

        fn execute_block(
            block: Block,
            state_root_check: bool,
            checks: bool,
            select: frame_try_runtime::TryStateSelect,
        ) -> Weight {
            Executive::try_execute_block(block, state_root_check, checks, select).unwrap()
        }
     }

    #[cfg(feature = "runtime-benchmarks")]
    #[allow(unused_imports)]
    impl frame_benchmarking::Benchmark<Block> for Runtime {
        fn benchmark_metadata(extra: bool) -> (
            Vec<frame_benchmarking::BenchmarkList>,
            Vec<frame_support::traits::StorageInfo>,
        ) {
            use frame_benchmarking::{Benchmarking, BenchmarkList, cb_list_benchmarks, list_benchmark};
            use frame_support::traits::StorageInfoTrait;

            let mut list = Vec::<BenchmarkList>::new();
            list_benchmarks!(list, extra);

            let storage_info = AllPalletsWithSystem::storage_info();

            (list, storage_info)
        }

        fn dispatch_benchmark(
            config: frame_benchmarking::BenchmarkConfig
        ) -> Result<Vec<frame_benchmarking::BenchmarkBatch>, sp_runtime::RuntimeString> {
            use frame_benchmarking::{
                Benchmarking, BenchmarkBatch, TrackedStorageKey, cb_add_benchmarks, add_benchmark};
            use frame_support::traits::WhitelistedStorageKeys;

            let whitelist: Vec<TrackedStorageKey> = AllPalletsWithSystem::whitelisted_storage_keys();

            let params = (&config, &whitelist);
            let mut batches = Vec::<BenchmarkBatch>::new();
            add_benchmarks!(params, batches);

            Ok(batches)
        }
    }
=======
     impl frame_try_runtime::TryRuntime<Block> for Runtime {
          fn on_runtime_upgrade(checks: UpgradeCheckSelect) -> (Weight, Weight) {
               let weight = Executive::try_runtime_upgrade(checks).unwrap();
               (weight, BlockWeights::get().max_block)
          }

          fn execute_block(
               block: Block,
               state_root_check: bool,
               checks: bool,
               select: frame_try_runtime::TryStateSelect,
          ) -> Weight {
            Executive::try_execute_block(block, state_root_check, checks, select).unwrap()
        }
     }
>>>>>>> 00936173
}

#[cfg(test)]
mod tests {
    use frame_support::traits::Get;
    use primitives::HEAP_PAGES;
    use smallvec::Array;

    use super::*;

    #[test]
    fn state_version_must_be_zero() {
        assert_eq!(0, VERSION.state_version);
    }

    #[test]
    fn check_contracts_memory_parameters() {
        // Memory limit of one instance of a runtime
        const MAX_RUNTIME_MEM: u32 = HEAP_PAGES as u32 * 64 * 1024;
        // Max stack size defined by wasmi - 1MB
        const MAX_STACK_SIZE: u32 = 1024 * 1024;
        // Max heap size is 16 mempages of 64KB each - 1MB
        let max_heap_size = <Runtime as pallet_contracts::Config>::Schedule::get()
            .limits
            .max_memory_size();
        // Max call depth is CallStack::size() + 1
        let max_call_depth = <Runtime as pallet_contracts::Config>::CallStack::size() as u32 + 1;
        // Max code len
        let max_code_len: u32 = <Runtime as pallet_contracts::Config>::MaxCodeLen::get();

        // The factor comes from allocator, contracts representation, and wasmi
        let lhs = max_call_depth * (72 * max_code_len + max_heap_size + MAX_STACK_SIZE);
        // We allocate only 75% of all runtime memory to contracts execution. Important: it's not
        // enforeced in wasmtime
        let rhs = MAX_RUNTIME_MEM * 3 / 4;

        assert!(lhs < rhs);
    }
}<|MERGE_RESOLUTION|>--- conflicted
+++ resolved
@@ -1,15 +1,12 @@
 #![cfg_attr(not(feature = "std"), no_std)]
 // `construct_runtime!` does a lot of recursion and requires us to increase the limit to 256.
 #![recursion_limit = "256"]
-// For *TESTING PURPOSES ONLY* we use magnificent additional const generics.
-#![cfg_attr(test, allow(incomplete_features))]
-#![cfg_attr(test, feature(adt_const_params))]
-#![cfg_attr(test, feature(generic_const_exprs))]
 
 // Make the WASM binary available.
 #[cfg(feature = "std")]
 include!(concat!(env!("OUT_DIR"), "/wasm_binary.rs"));
 
+#[cfg(feature = "liminal")]
 use baby_liminal_extension::substrate::Extension;
 pub use frame_support::{
     construct_runtime, log, parameter_types,
@@ -144,17 +141,10 @@
 // 200ms for propagation and 400ms for validation. Hence the block weight should be within 400ms.
 pub const MAX_BLOCK_WEIGHT: Weight =
     Weight::from_ref_time(WEIGHT_REF_TIME_PER_MILLIS.saturating_mul(400));
-<<<<<<< HEAD
 
 // The storage deposit is roughly 1 TOKEN per 1kB -- this is the legacy value, used for pallet Identity and Multisig.
 pub const LEGACY_DEPOSIT_PER_BYTE: Balance = MILLI_AZERO;
 
-=======
-
-// The storage deposit is roughly 1 TOKEN per 1kB -- this is the legacy value, used for pallet Identity and Multisig.
-pub const LEGACY_DEPOSIT_PER_BYTE: Balance = MILLI_AZERO;
-
->>>>>>> 00936173
 // The storage per one byte of contract storage: 4*10^{-5} AZERO per byte.
 pub const CONTRACT_DEPOSIT_PER_BYTE: Balance = 4 * (TOKEN / 100_000);
 
@@ -335,22 +325,21 @@
     type SessionInfoProvider = Session;
     type SessionManager = Elections;
     type NextSessionAuthorityProvider = Session;
-<<<<<<< HEAD
-}
-
+}
+
+#[cfg(feature = "liminal")]
 parameter_types! {
     // We allow 10kB keys, proofs and public inputs. This is a 100% blind guess.
     pub const MaximumVerificationKeyLength: u32 = 10_000;
     pub const MaximumDataLength: u32 = 10_000;
 }
 
+#[cfg(feature = "liminal")]
 impl pallet_baby_liminal::Config for Runtime {
     type RuntimeEvent = RuntimeEvent;
     type WeightInfo = pallet_baby_liminal::AlephWeight<Runtime>;
     type MaximumVerificationKeyLength = MaximumVerificationKeyLength;
     type MaximumDataLength = MaximumDataLength;
-=======
->>>>>>> 00936173
 }
 
 impl_opaque_keys! {
@@ -712,7 +701,10 @@
     type DepositPerByte = DepositPerByte;
     type WeightPrice = pallet_transaction_payment::Pallet<Self>;
     type WeightInfo = pallet_contracts::weights::SubstrateWeight<Self>;
+    #[cfg(feature = "liminal")]
     type ChainExtension = Extension;
+    #[cfg(not(feature = "liminal"))]
+    type ChainExtension = ();
     type DeletionQueueDepth = DeletionQueueDepth;
     type DeletionWeightLimit = DeletionWeightLimit;
     type Schedule = Schedule;
@@ -751,6 +743,37 @@
 }
 
 // Create the runtime by composing the FRAME pallets that were previously configured.
+#[cfg(not(feature = "liminal"))]
+construct_runtime!(
+    pub enum Runtime where
+        Block = Block,
+        NodeBlock = opaque::Block,
+        UncheckedExtrinsic = UncheckedExtrinsic
+    {
+        System: frame_system,
+        RandomnessCollectiveFlip: pallet_randomness_collective_flip,
+        Scheduler: pallet_scheduler,
+        Aura: pallet_aura,
+        Timestamp: pallet_timestamp,
+        Balances: pallet_balances,
+        TransactionPayment: pallet_transaction_payment,
+        Authorship: pallet_authorship,
+        Staking: pallet_staking,
+        History: pallet_session::historical,
+        Session: pallet_session,
+        Aleph: pallet_aleph,
+        Elections: pallet_elections,
+        Treasury: pallet_treasury,
+        Vesting: pallet_vesting,
+        Utility: pallet_utility,
+        Multisig: pallet_multisig,
+        Sudo: pallet_sudo,
+        Contracts: pallet_contracts,
+        NominationPools: pallet_nomination_pools,
+        Identity: pallet_identity,
+    }
+);
+#[cfg(feature = "liminal")]
 construct_runtime!(
     pub enum Runtime where
         Block = Block,
@@ -818,7 +841,10 @@
 
 #[cfg(feature = "runtime-benchmarks")]
 mod benches {
+    #[cfg(feature = "liminal")]
     frame_benchmarking::define_benchmarks!([pallet_baby_liminal, BabyLiminal]);
+    #[cfg(not(feature = "liminal"))]
+    frame_benchmarking::define_benchmarks!([]);
 }
 
 impl_runtime_apis! {
@@ -1042,7 +1068,6 @@
     }
 
     #[cfg(feature = "try-runtime")]
-<<<<<<< HEAD
     impl frame_try_runtime::TryRuntime<Block> for Runtime {
         fn on_runtime_upgrade(checks: UpgradeCheckSelect) -> (Weight, Weight) {
             let weight = Executive::try_runtime_upgrade(checks).unwrap();
@@ -1060,7 +1085,6 @@
      }
 
     #[cfg(feature = "runtime-benchmarks")]
-    #[allow(unused_imports)]
     impl frame_benchmarking::Benchmark<Block> for Runtime {
         fn benchmark_metadata(extra: bool) -> (
             Vec<frame_benchmarking::BenchmarkList>,
@@ -1092,24 +1116,7 @@
 
             Ok(batches)
         }
-    }
-=======
-     impl frame_try_runtime::TryRuntime<Block> for Runtime {
-          fn on_runtime_upgrade(checks: UpgradeCheckSelect) -> (Weight, Weight) {
-               let weight = Executive::try_runtime_upgrade(checks).unwrap();
-               (weight, BlockWeights::get().max_block)
-          }
-
-          fn execute_block(
-               block: Block,
-               state_root_check: bool,
-               checks: bool,
-               select: frame_try_runtime::TryStateSelect,
-          ) -> Weight {
-            Executive::try_execute_block(block, state_root_check, checks, select).unwrap()
-        }
      }
->>>>>>> 00936173
 }
 
 #[cfg(test)]
